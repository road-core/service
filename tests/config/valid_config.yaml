--- conflicted
+++ resolved
@@ -33,12 +33,6 @@
   summarizer_provider: p1
   summarizer_model: m1
   validator_provider: p1
-<<<<<<< HEAD
   validator_model: m1
-  yaml_provider: p2
-  yaml_model: m2
 dev_config:
-  disable_auth: true
-=======
-  validator_model: m1
->>>>>>> 57df7482
+  disable_auth: true