[tool.ruff]

select = ["D", "E", "F", "W", "C", "S", "I", "TCH"]

ignore = []

target-version = "py311"
<<<<<<< HEAD
line-length = 79
=======
pydocstyle.convention = "google"
line-length = 168

[tool.coverage.report]
# unit tests fails if the total coverage measurement is under this threshold value
fail_under = 37
>>>>>>> 8ce93bcf
<|MERGE_RESOLUTION|>--- conflicted
+++ resolved
@@ -5,13 +5,9 @@
 ignore = []
 
 target-version = "py311"
-<<<<<<< HEAD
-line-length = 79
-=======
 pydocstyle.convention = "google"
-line-length = 168
+line-length = 100
 
 [tool.coverage.report]
 # unit tests fails if the total coverage measurement is under this threshold value
-fail_under = 37
->>>>>>> 8ce93bcf
+fail_under = 37