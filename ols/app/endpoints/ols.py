"""Handlers for all OLS-related REST API endpoints."""

import dataclasses
import json
import logging
import os
import time
from datetime import datetime
from pathlib import Path
from typing import Any, Generator, Optional, Union

import pytz
from fastapi import APIRouter, Depends, HTTPException, status
from fastapi.responses import JSONResponse

from ols import config, constants
from ols.app import metrics
from ols.app.models.models import (
    Attachment,
    CacheEntry,
    ErrorResponse,
    ForbiddenResponse,
    LLMRequest,
    LLMResponse,
    PromptTooLongResponse,
    RagChunk,
    ReferencedDocument,
    SummarizerResponse,
    UnauthorizedResponse,
)
from ols.customize import keywords, prompts
from ols.src.auth.auth import get_auth_dependency
from ols.src.llms.llm_loader import LLMConfigurationError, resolve_provider_config
from ols.src.query_helpers.attachment_appender import append_attachments_to_query
from ols.src.query_helpers.docs_summarizer import DocsSummarizer
from ols.src.query_helpers.question_validator import QuestionValidator
from ols.utils import errors_parsing, suid
from ols.utils.token_handler import PromptTooLongError
from langchain_core.messages import AIMessage, HumanMessage, BaseMessage

logger = logging.getLogger(__name__)

router = APIRouter(tags=["query"])
auth_dependency = get_auth_dependency(config.ols_config, virtual_path="/ols-access")


query_responses: dict[int | str, dict[str, Any]] = {
    200: {
        "description": "Query is valid and correct response from LLM is returned",
        "model": LLMResponse,
    },
    401: {
        "description": "Missing or invalid credentials provided by client",
        "model": UnauthorizedResponse,
    },
    403: {
        "description": "Client does not have permission to access resource",
        "model": ForbiddenResponse,
    },
    413: {
        "description": "Prompt is too long",
        "model": PromptTooLongResponse,
    },
    500: {
        "description": "Query can not be validated, LLM is not accessible or other internal error",
        "model": ErrorResponse,
    },
}


@router.post("/query", responses=query_responses)
def conversation_request(
    llm_request: LLMRequest, auth: Any = Depends(auth_dependency)
) -> LLMResponse:
    """Handle conversation requests for the OLS endpoint.

    Args:
        llm_request: The request containing a query, conversation ID, and optional attachments.
        auth: The Authentication handler (FastAPI Depends) that will handle authentication Logic.

    Returns:
        Response containing the processed information.
    """
<<<<<<< HEAD
    timestamps: dict[str, float] = {}
    timestamps["start"] = time.time()

    # Initialize variables
    previous_input = []

    user_id = retrieve_user_id(auth)
    logger.info("User ID %s", user_id)
    timestamps["retrieve user"] = time.time()

    conversation_id = retrieve_conversation_id(llm_request)
    timestamps["retrieve conversation"] = time.time()

    # Important note: Redact the query before attempting to do any
    # logging of the query to avoid leaking PII into logs.

    # Redact the query
    llm_request = redact_query(conversation_id, llm_request)
    timestamps["redact query"] = time.time()

    # Log incoming request (after redaction)
    logger.info("%s Incoming request: %s", conversation_id, llm_request.query)

    previous_input = retrieve_previous_input(user_id, llm_request.conversation_id)
    timestamps["retrieve previous input"] = time.time()

    # Retrieve attachments from the request
    attachments = retrieve_attachments(llm_request)

    # Redact all attachments
    attachments = redact_attachments(conversation_id, attachments)

    # All attachments should be appended to query - but store original
    # query for later use in transcript storage
    query_without_attachments = llm_request.query
    llm_request.query = append_attachments_to_query(llm_request.query, attachments)
    timestamps["append attachments"] = time.time()

    validate_requested_provider_model(llm_request)

    # Validate the query
    valid = validate_question(conversation_id, llm_request)
    timestamps["validate question"] = time.time()
=======
    (
        user_id,
        conversation_id,
        query_without_attachments,
        previous_input,
        attachments,
        valid,
        timestamps,
    ) = process_request(auth, llm_request)
>>>>>>> 25e6fb6e

    if not valid:
        summarizer_response = SummarizerResponse(
            prompts.INVALID_QUERY_RESP,
            [],
            False,
        )
    else:
        summarizer_response = generate_response(
            conversation_id, llm_request, previous_input
        )  # type: ignore[assignment]

    timestamps["generate response"] = time.time()

    store_conversation_history(
        user_id, conversation_id, llm_request, summarizer_response.response, attachments
    )

    if config.ols_config.user_data_collection.transcripts_disabled:
        logger.debug("transcripts collections is disabled in configuration")
    else:
        store_transcript(
            user_id,
            conversation_id,
            valid,
            query_without_attachments,
            llm_request,
            summarizer_response.response,
            summarizer_response.rag_chunks,
            summarizer_response.history_truncated,
            attachments,
        )

    timestamps["store transcripts"] = time.time()

    referenced_documents = ReferencedDocument.from_rag_chunks(
        summarizer_response.rag_chunks
    )

    timestamps["add references"] = time.time()
    log_processing_durations(timestamps)

    return LLMResponse(
        conversation_id=conversation_id,
        response=summarizer_response.response,
        referenced_documents=referenced_documents,
        truncated=summarizer_response.history_truncated,
    )


<<<<<<< HEAD

@router.get("/conversations/{conversation_id}")
def get_conversation(
    conversation_id: str,
    user_id: str | None = None,
    auth: Any = Depends(auth_dependency)
) -> list[BaseMessage]:
    """Get conversation history for a given conversation ID.

    Args:
        auth: The Authentication handler (FastAPI Depends) that will handle authentication Logic.
        conversation_id: The conversation ID to retrieve.
        user_id: (Optional)The user ID to retrieve the conversation for.

    Returns:
        List of conversation messages.
    
    Raises:
        HTTPException: 404 if conversation not found
    """
    # Initialize variables
    previous_input = []
    chat_history: list[BaseMessage] = []

    effective_user_id = user_id or retrieve_user_id(auth)
    logger.info("User ID %s", effective_user_id)

    # Log incoming request (after redaction)
    logger.info("Getting chat history for user: %s with conversation_id: %s", user_id, conversation_id)

    previous_input = retrieve_previous_input(effective_user_id, conversation_id)
    if previous_input.__len__() == 0:
        logger.info("No chat history found for user: %s with conversation_id: %s", user_id, conversation_id)
        raise HTTPException(
            status_code=404,
            detail=f"Conversation {conversation_id} not found"
        ) 
    for entry in previous_input:
        chat_history.append(entry.query)
        chat_history.append(entry.response)

    return chat_history


@router.delete("/conversations/{conversation_id}")
def get_conversation(
    conversation_id: str,
    user_id: str | None = None,
    auth: Any = Depends(auth_dependency)
) -> JSONResponse:
    """Delete conversation history for a given conversation ID.

    Args:
        auth: The Authentication handler (FastAPI Depends) that will handle authentication Logic.
        conversation_id: The conversation ID to delete.
        user_id: (Optional)The user ID to delete the conversation for.
    
    Raises:
        HTTPException: 404 if conversation not found

    """

    effective_user_id = user_id or retrieve_user_id(auth)
    logger.info("User ID %s", effective_user_id)

    # Log incoming request (after redaction)
    logger.info("Deleting chat history for user: %s with conversation_id: %s", user_id, conversation_id)

    if config.conversation_cache.delete(effective_user_id, conversation_id):
        return JSONResponse(
            status_code=status.HTTP_200_OK,
            content={"message": f"Conversation {conversation_id} successfully deleted"}
        )
    else:
        logger.info("No chat history found for user: %s with conversation_id: %s", user_id, conversation_id)
        raise HTTPException(
            status_code=404,
            detail=f"Conversation {conversation_id} not found"
        )


@router.get("/conversations")
def get_conversation(
    user_id: str | None = None,
    auth: Any = Depends(auth_dependency)
) -> list[str]:
    """List all conversations for a given user.

    Args:
        auth: The Authentication handler (FastAPI Depends) that will handle authentication Logic.
        user_id: (Optional)The user ID to get all conversations for.

    """

    effective_user_id = user_id or retrieve_user_id(auth)
    logger.info("User ID %s", effective_user_id)

    # Log incoming request (after redaction)
    logger.info("Listing all conversations for user: %s ", user_id)

    return config.conversation_cache.list(effective_user_id)
=======
def process_request(
    auth: Any, llm_request: LLMRequest
) -> tuple[str, str, str, list[CacheEntry], list[Attachment], bool, dict[str, float]]:
    """Process incoming request.

    Args:
        auth: The Authentication handler (FastAPI Depends) that will handle authentication Logic.
        llm_request: The request containing a query, conversation ID, and optional attachments.

    Returns:
        Tuple containing the processed information.
        User ID, conversation ID, query without attachments, previous input,
        attachments, validation result and timestamps.
    """
    timestamps = {"start": time.time()}

    user_id = retrieve_user_id(auth)
    logger.info("User ID %s", user_id)
    timestamps["retrieve user"] = time.time()

    conversation_id = retrieve_conversation_id(llm_request)
    timestamps["retrieve conversation"] = time.time()

    # Important note: Redact the query before attempting to do any
    # logging of the query to avoid leaking PII into logs.

    # Redact the query
    llm_request = redact_query(conversation_id, llm_request)
    timestamps["redact query"] = time.time()

    # Log incoming request (after redaction)
    logger.info("%s Incoming request: %s", conversation_id, llm_request.query)

    previous_input = retrieve_previous_input(user_id, llm_request)
    timestamps["retrieve previous input"] = time.time()

    # Retrieve attachments from the request
    attachments = retrieve_attachments(llm_request)

    # Redact all attachments
    attachments = redact_attachments(conversation_id, attachments)

    # All attachments should be appended to query - but store original
    # query for later use in transcript storage
    query_without_attachments = llm_request.query
    llm_request.query = append_attachments_to_query(llm_request.query, attachments)
    timestamps["append attachments"] = time.time()

    validate_requested_provider_model(llm_request)

    # Validate the query
    if not previous_input:
        valid = validate_question(conversation_id, llm_request)
    else:
        logger.debug("follow-up conversation - skipping question validation")
        valid = True

    timestamps["validate question"] = time.time()

    return (
        user_id,
        conversation_id,
        query_without_attachments,
        previous_input,
        attachments,
        valid,
        timestamps,
    )
>>>>>>> 25e6fb6e


def log_processing_durations(timestamps: dict[str, float]) -> None:
    """Log processing durations."""

    def duration(key1: str, key2: str) -> float:
        """Calculate duration between two timestamps."""
        return timestamps[key2] - timestamps[key1]

    retrieve_user_duration = duration("start", "retrieve user")
    retrieve_conversation_duration = duration("retrieve user", "retrieve conversation")
    redact_query_duration = duration("retrieve conversation", "redact query")
    retrieve_previous_input_duration = duration(
        "redact query", "retrieve previous input"
    )
    append_attachmens_duration = duration(
        "retrieve previous input", "append attachments"
    )
    validate_question_duration = duration("append attachments", "validate question")
    generate_response_duration = duration("validate question", "generate response")
    store_transcripts_duration = duration("generate response", "store transcripts")
    add_references_duration = duration("store transcripts", "add references")
    total_duration = duration("start", "add references")

    # these messages can be grepped from logs and easily transformed into CSV file
    # for further processing and analysis
    msg = (
        f"Processing durations: {retrieve_user_duration},{retrieve_conversation_duration},"
        f"{redact_query_duration},{retrieve_previous_input_duration},{append_attachmens_duration},"
        f"{validate_question_duration},{generate_response_duration},{store_transcripts_duration},"
        f"{add_references_duration},{total_duration}"
    )

    logger.info(msg)


def retrieve_user_id(auth: Any) -> str:
    """Retrieve user ID from the token processed by auth. mechanism."""
    # auth contains tuple with user ID (in UUID format) and user name
    return auth[0]


def retrieve_conversation_id(llm_request: LLMRequest) -> str:
    """Retrieve conversation ID based on existing ID or on newly generated one."""
    conversation_id = llm_request.conversation_id

    # Generate a new conversation ID if not provided
    if not conversation_id:
        conversation_id = suid.get_suid()
        logger.info("%s New conversation", conversation_id)

    return conversation_id


def retrieve_previous_input(user_id: str, conversation_id: str) -> list[CacheEntry]:
    """Retrieve previous user input, if exists."""
    try:
        previous_input = []
        if conversation_id:
            cache_content = config.conversation_cache.get(
                user_id, conversation_id
            )
            if cache_content is not None:
                previous_input = cache_content
            logger.info(
                "%s Previous conversation input: %s",
                conversation_id,
                previous_input,
            )
        return previous_input
    except Exception as e:
        logger.error("Error retrieving previous user input for user %s", user_id)
        raise HTTPException(
            status_code=status.HTTP_500_INTERNAL_SERVER_ERROR,
            detail={
                "response": "Error retrieving conversation history",
                "cause": str(e),
            },
        )


def retrieve_attachments(llm_request: LLMRequest) -> list[Attachment]:
    """Retrieve attachments from the request."""
    attachments = llm_request.attachments

    # it is perfectly ok not to send any attachments
    if attachments is None:
        return []

    # some attachments were send to the service, time to check its metadata
    for attachment in attachments:
        if attachment.attachment_type not in constants.ATTACHMENT_TYPES:
            message = (
                f"Attachment with improper type {attachment.attachment_type} detected"
            )
            logger.error(message)
            raise HTTPException(
                status_code=status.HTTP_422_UNPROCESSABLE_ENTITY,
                detail={"response": "Unable to process this request", "cause": message},
            )
        if attachment.content_type not in constants.ATTACHMENT_CONTENT_TYPES:
            message = f"Attachment with improper content type {attachment.content_type} detected"
            logger.error(message)
            raise HTTPException(
                status_code=status.HTTP_422_UNPROCESSABLE_ENTITY,
                detail={"response": "Unable to process this request", "cause": message},
            )

    return attachments


def generate_response(
    conversation_id: str,
    llm_request: LLMRequest,
    previous_input: list[CacheEntry],
    streaming: bool = False,
) -> Union[SummarizerResponse, Generator]:
    """Generate response based on validation result, previous input, and model output.

    Args:
        conversation_id: The unique identifier for the conversation.
        llm_request: The request containing a query.
        previous_input: The history of the conversation (if available).
        streaming: The flag indicating if the response should be streamed.

    Returns:
        SummarizerResponse or Generator, depending on the streaming flag.
    """
    try:
        docs_summarizer = DocsSummarizer(
            provider=llm_request.provider,
            model=llm_request.model,
            system_prompt=llm_request.system_prompt,
        )
        history = CacheEntry.cache_entries_to_history(previous_input)
        if streaming:
            return docs_summarizer.generate_response(
                llm_request.query, config.rag_index, history
            )
        response = docs_summarizer.create_response(
            llm_request.query, config.rag_index, history
        )
        logger.debug("%s Generated response: %s", conversation_id, response)
        return response
    except PromptTooLongError as summarizer_error:
        logger.error("Prompt is too long: %s", summarizer_error)
        raise HTTPException(
            status_code=status.HTTP_413_REQUEST_ENTITY_TOO_LARGE,
            detail={
                "response": "Prompt is too long",
                "cause": str(summarizer_error),
            },
        )
    except Exception as summarizer_error:
        logger.error("Error while obtaining answer for user question")
        logger.exception(summarizer_error)
        status_code, response, cause = errors_parsing.parse_generic_llm_error(  # type: ignore[assignment]
            summarizer_error
        )
        raise HTTPException(
            status_code=status_code,
            detail={
                "response": response,
                "cause": cause,
            },
        )


def validate_requested_provider_model(llm_request: LLMRequest) -> None:
    """Validate provider/model; if provided in request payload."""
    provider = llm_request.provider
    model = llm_request.model
    if provider is None and model is None:
        # no validation, when provider & model are not sent with request
        return

    try:
        resolve_provider_config(provider, model, config.config.llm_providers)
    except LLMConfigurationError as e:
        metrics.llm_calls_validation_errors_total.inc()
        logger.error(e)
        raise HTTPException(
            status_code=status.HTTP_422_UNPROCESSABLE_ENTITY,
            detail={"response": "Unable to process this request", "cause": str(e)},
        )


def store_conversation_history(
    user_id: str,
    conversation_id: str,
    llm_request: LLMRequest,
    response: Optional[str],
    attachments: list[Attachment],
) -> None:
    """Store conversation history into selected cache.

    History is stored as simple dictionaries in the following format:
    ```python
    {"human_query": "texty", "ai_response": "text"},
    ```
    """
    try:
        if config.conversation_cache is not None:
            logger.info("%s Storing conversation history", conversation_id)
            cache_entry = CacheEntry(
                query=HumanMessage(llm_request.query),
                response=AIMessage(response),
                attachments=attachments,
            )
            config.conversation_cache.insert_or_append(
                user_id,
                conversation_id,
                cache_entry,
            )
    except Exception as e:
        logger.error(
            "Error storing conversation history for user %s and conversation %s",
            user_id,
            conversation_id,
        )
        logger.exception(e)
        raise HTTPException(
            status_code=status.HTTP_500_INTERNAL_SERVER_ERROR,
            detail={
                "response": "Error storing conversation",
                "cause": str(e),
            },
        )


def redact_query(conversation_id: str, llm_request: LLMRequest) -> LLMRequest:
    """Redact query using query_redactor, raise HTTPException in case of any problem."""
    try:
        logger.debug("Redacting query for conversation %s", conversation_id)
        llm_request.query = config.query_redactor.redact(
            conversation_id, llm_request.query
        )
        return llm_request
    except Exception as redactor_error:
        logger.error(
            "Error while redacting query %s for conversation %s",
            redactor_error,
            conversation_id,
        )
        raise HTTPException(
            status_code=status.HTTP_500_INTERNAL_SERVER_ERROR,
            detail={
                "response": "Error while redacting query",
                "cause": str(redactor_error),
            },
        )


def redact_attachments(
    conversation_id: str, attachments: list[Attachment]
) -> list[Attachment]:
    """Redact all attachments using query_redactor, raise HTTPException in case of any problem."""
    logger.debug("Redacting attachments for conversation %s", conversation_id)

    try:
        redacted_attachments = []
        for attachment in attachments:
            # might be possible to change attachments "in situ" but it might
            # confuse developers
            redacted_content = config.query_redactor.redact(
                conversation_id, attachment.content
            )
            redacted_attachment = Attachment(
                attachment_type=attachment.attachment_type,
                content_type=attachment.content_type,
                content=redacted_content,
            )
            redacted_attachments.append(redacted_attachment)
        return redacted_attachments

    except Exception as redactor_error:
        logger.error(
            "Error while redacting attachment %s for conversation %s",
            redactor_error,
            conversation_id,
        )
        raise HTTPException(
            status_code=status.HTTP_500_INTERNAL_SERVER_ERROR,
            detail={
                "response": "Error while redacting attachment",
                "cause": str(redactor_error),
            },
        )


def _validate_question_llm(conversation_id: str, llm_request: LLMRequest) -> bool:
    """Validate user question using llm, raise HTTPException in case of any problem."""
    # Validate the query
    try:
        question_validator = QuestionValidator(
            provider=llm_request.provider,
            model=llm_request.model,
            system_prompt=llm_request.system_prompt,
        )
        return question_validator.validate_question(conversation_id, llm_request.query)
    except LLMConfigurationError as e:
        metrics.llm_calls_validation_errors_total.inc()
        logger.error(e)
        raise HTTPException(
            status_code=status.HTTP_422_UNPROCESSABLE_ENTITY,
            detail={"response": "Unable to process this request", "cause": str(e)},
        )
    except PromptTooLongError as e:
        logger.error("Prompt is too long: %s", e)
        raise HTTPException(
            status_code=status.HTTP_413_REQUEST_ENTITY_TOO_LARGE,
            detail={
                "response": "Prompt is too long",
                "cause": str(e),
            },
        )
    except Exception as validation_error:
        metrics.llm_calls_failures_total.inc()
        logger.error("Error while validating question")
        logger.exception(validation_error)
        raise HTTPException(
            status_code=status.HTTP_500_INTERNAL_SERVER_ERROR,
            detail={
                "response": "Error while validating question",
                "cause": str(validation_error),
            },
        )


def _validate_question_keyword(query: str) -> bool:
    """Validate user question using keyword."""
    # Current implementation is without any tokenizer method, lemmatization/n-grams.
    # Add valid keywords to keywords.py file.
    query_temp = query.lower()
    for kw in keywords.KEYWORDS:
        if kw in query_temp:
            return True
    # query_temp = {q_word.lower().strip(".?,") for q_word in query.split()}
    # common_words = config.keywords.intersection(query_temp)
    # if len(common_words) > 0:
    #     return constants.SUBJECT_ALLOWED

    logger.debug("No matching keyword found for query: %s", query)
    return False


def validate_question(conversation_id: str, llm_request: LLMRequest) -> bool:
    """Validate user question."""
    match config.ols_config.query_validation_method:

        case constants.QueryValidationMethod.LLM:
            logger.debug("LLM based query validation.")
            return _validate_question_llm(conversation_id, llm_request)

        case constants.QueryValidationMethod.KEYWORD:
            logger.debug("Keyword based query validation.")
            return _validate_question_keyword(llm_request.query)

        case _:
            # Query validation disabled by default
            logger.debug(
                "%s Question validation is disabled. Treating question as valid.",
                conversation_id,
            )
            return True


def construct_transcripts_path(user_id: str, conversation_id: str) -> Path:
    """Construct path to transcripts."""
    # these two normalizations are required by Snyk as it detects
    # this Path sanitization pattern
    uid = os.path.normpath("/" + user_id).lstrip("/")
    cid = os.path.normpath("/" + conversation_id).lstrip("/")
    return Path(
        config.ols_config.user_data_collection.transcripts_storage,
        uid,
        cid,
    )


def store_transcript(
    user_id: str,
    conversation_id: str,
    query_is_valid: bool,
    redacted_query: str,
    llm_request: LLMRequest,
    response: str,
    rag_chunks: list[RagChunk],
    truncated: bool,
    attachments: list[Attachment],
) -> None:
    """Store transcript in the local filesystem.

    Args:
        user_id: The user ID (UUID).
        conversation_id: The conversation ID (UUID).
        query_is_valid: The result of the query validation.
        redacted_query: The redacted query (without attachments).
        llm_request: The request containing a query.
        response: The response to store.
        rag_chunks: The list of `RagChunk` objects.
        truncated: The flag indicating if the history was truncated.
        attachments: The list of `Attachment` objects.
    """
    # Creates transcripts path only if it doesn't exist. The `exist_ok=True` prevents
    # race conditions in case of multiple server instances trying to set up transcripts
    # at the same location.
    transcripts_path = construct_transcripts_path(user_id, conversation_id)
    transcripts_path.mkdir(parents=True, exist_ok=True)

    data_to_store = {
        "metadata": {
            "provider": llm_request.provider or config.ols_config.default_provider,
            "model": llm_request.model or config.ols_config.default_model,
            "user_id": user_id,
            "conversation_id": conversation_id,
            "timestamp": datetime.now(pytz.UTC).isoformat(),
        },
        "redacted_query": redacted_query,
        "query_is_valid": query_is_valid,
        "llm_response": response,
        "rag_chunks": [dataclasses.asdict(rag_chunk) for rag_chunk in rag_chunks],
        "truncated": truncated,
        "attachments": [attachment.model_dump() for attachment in attachments],
    }

    # stores feedback in a file under unique uuid
    transcript_file_path = transcripts_path / f"{suid.get_suid()}.json"
    with open(transcript_file_path, "w", encoding="utf-8") as transcript_file:
        json.dump(data_to_store, transcript_file)

    logger.debug("transcript stored in '%s'", transcript_file_path)<|MERGE_RESOLUTION|>--- conflicted
+++ resolved
@@ -81,51 +81,6 @@
     Returns:
         Response containing the processed information.
     """
-<<<<<<< HEAD
-    timestamps: dict[str, float] = {}
-    timestamps["start"] = time.time()
-
-    # Initialize variables
-    previous_input = []
-
-    user_id = retrieve_user_id(auth)
-    logger.info("User ID %s", user_id)
-    timestamps["retrieve user"] = time.time()
-
-    conversation_id = retrieve_conversation_id(llm_request)
-    timestamps["retrieve conversation"] = time.time()
-
-    # Important note: Redact the query before attempting to do any
-    # logging of the query to avoid leaking PII into logs.
-
-    # Redact the query
-    llm_request = redact_query(conversation_id, llm_request)
-    timestamps["redact query"] = time.time()
-
-    # Log incoming request (after redaction)
-    logger.info("%s Incoming request: %s", conversation_id, llm_request.query)
-
-    previous_input = retrieve_previous_input(user_id, llm_request.conversation_id)
-    timestamps["retrieve previous input"] = time.time()
-
-    # Retrieve attachments from the request
-    attachments = retrieve_attachments(llm_request)
-
-    # Redact all attachments
-    attachments = redact_attachments(conversation_id, attachments)
-
-    # All attachments should be appended to query - but store original
-    # query for later use in transcript storage
-    query_without_attachments = llm_request.query
-    llm_request.query = append_attachments_to_query(llm_request.query, attachments)
-    timestamps["append attachments"] = time.time()
-
-    validate_requested_provider_model(llm_request)
-
-    # Validate the query
-    valid = validate_question(conversation_id, llm_request)
-    timestamps["validate question"] = time.time()
-=======
     (
         user_id,
         conversation_id,
@@ -135,7 +90,6 @@
         valid,
         timestamps,
     ) = process_request(auth, llm_request)
->>>>>>> 25e6fb6e
 
     if not valid:
         summarizer_response = SummarizerResponse(
@@ -186,7 +140,6 @@
     )
 
 
-<<<<<<< HEAD
 
 @router.get("/conversations/{conversation_id}")
 def get_conversation(
@@ -288,7 +241,8 @@
     logger.info("Listing all conversations for user: %s ", user_id)
 
     return config.conversation_cache.list(effective_user_id)
-=======
+
+
 def process_request(
     auth: Any, llm_request: LLMRequest
 ) -> tuple[str, str, str, list[CacheEntry], list[Attachment], bool, dict[str, float]]:
@@ -357,7 +311,6 @@
         valid,
         timestamps,
     )
->>>>>>> 25e6fb6e
 
 
 def log_processing_durations(timestamps: dict[str, float]) -> None:
