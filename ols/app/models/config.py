--- conflicted
+++ resolved
@@ -456,11 +456,8 @@
 
     conversation_cache: Optional[ConversationCacheConfig] = None
     logging_config: Optional[LoggingConfig] = None
-<<<<<<< HEAD
+    reference_content: Optional[ReferenceContent] = None
     authentication_config: Optional[AuthenticationConfig] = None
-=======
-    reference_content: Optional[ReferenceContent] = None
->>>>>>> 57df7482
 
     default_provider: Optional[str] = None
     default_model: Optional[str] = None
@@ -475,15 +472,12 @@
             data.get("conversation_cache", None)
         )
         self.logging_config = LoggingConfig(data.get("logging_config", None))
-<<<<<<< HEAD
+        self.reference_content = ReferenceContent(data.get("reference_content", None))
+        self.default_provider = data.get("default_provider", None)
+        self.default_model = data.get("default_model", None)
         self.authentication_config = AuthenticationConfig(
             data.get("authentication_config", None)
         )
-=======
-        self.reference_content = ReferenceContent(data.get("reference_content", None))
-        self.default_provider = data.get("default_provider", None)
-        self.default_model = data.get("default_model", None)
->>>>>>> 57df7482
 
     def __eq__(self, other) -> bool:
         """Compare two objects for equality."""
@@ -499,13 +493,8 @@
 
     def validate_yaml(self) -> None:
         """Validate OLS config."""
-<<<<<<< HEAD
-        if self.conversation_cache is None:
-            raise InvalidConfigurationError("OSLConfig: conversation cache is not set")
         if self.authentication_config:
             self.authentication_config.validate_yaml()
-=======
->>>>>>> 57df7482
         self.conversation_cache.validate_yaml()
         self.logging_config.validate_yaml()
         if self.reference_content is not None:
